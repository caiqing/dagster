--- conflicted
+++ resolved
@@ -47,12 +47,6 @@
 
     @property
     def from_target(self):
-<<<<<<< HEAD
-        if ' ' in self.sql_text:
-            return f'({self.sql_text})'
-        else:
-            return f'{self.sql_text}'
-=======
         return f'({self._subquery_text})'
 
 
@@ -68,7 +62,6 @@
     @property
     def from_target(self):
         return self._table_name
->>>>>>> 26e42ea4
 
 
 def create_table_output():
